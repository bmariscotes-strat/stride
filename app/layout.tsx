--- conflicted
+++ resolved
@@ -3,11 +3,9 @@
 import { sen, inclusive_sans } from "@/lib/ui/fonts";
 import { ClerkProvider } from "@clerk/nextjs";
 import "@/styles/globals.css";
-<<<<<<< HEAD
 import { Providers } from "@/components/theme-provider";
-=======
-import { ThemeProvider } from "@/components/theme-provider";
->>>>>>> 88f7cb1a
+
+const inter = Inter({ subsets: ["latin"] });
 
 export const metadata: Metadata = {
   title: "Project Management Tool",
@@ -25,15 +23,9 @@
 }) {
   return (
     <ClerkProvider>
-<<<<<<< HEAD
-      <html lang="en" suppressHydrationWarning>
-        <body className={inter.className}>
-          <Providers>{children}</Providers>
-=======
       <html lang="en" className={`${sen.variable} ${inclusive_sans.variable}`}>
         <body className={inclusive_sans.className}>
-          <ThemeProvider>{children}</ThemeProvider>
->>>>>>> 88f7cb1a
+          <Providers>{children}</Providers>
         </body>
       </html>
     </ClerkProvider>
